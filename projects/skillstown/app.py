import os
import datetime
import json
import re
import sys
import PyPDF2
<<<<<<< HEAD
import requests  # ADDED - Missing import
from flask import Flask, render_template, request, redirect, url_for, flash, jsonify, current_app
from flask_login import login_required, current_user
from werkzeug.utils import secure_filename
from sqlalchemy import text
=======
import requests
from flask import Flask, render_template, request, redirect, url_for, flash, jsonify, current_app
from flask_login import login_required, current_user
from werkzeug.utils import secure_filename
from sqlalchemy import inspect, text
>>>>>>> d0404736
from jinja2 import ChoiceLoader, FileSystemLoader
from flask_migrate import Migrate

# Production detection
is_production = os.environ.get('RENDER', False) or os.environ.get('FLASK_ENV') == 'production'

# Gemini API configuration
GEMINI_API_KEY = os.environ.get('GEMINI_API_KEY')
GEMINI_API_URL = "https://generativelanguage.googleapis.com/v1/models/gemini-2.0-flash:generateContent"

def get_url_for(*args, **kwargs):
    url = url_for(*args, **kwargs)
    if is_production and not url.startswith('/skillstown'):
        url = f"/skillstown{url}"
    return url

# Import and initialize auth system from animewatchlist
animewatchlist_path = os.path.join(os.path.dirname(os.path.dirname(__file__)), 'animewatchlist')
sys.path.insert(0, animewatchlist_path)
<<<<<<< HEAD
from auth import init_auth, User
from user_data import get_status_counts

# Fallback skill extraction

def extract_skills_fallback(cv_text):
    skill_patterns = [
        r'\b(?:Python|Java|JavaScript|C\+\+|C#|PHP|Ruby|Swift|Kotlin|Go|Rust)\b',
        r'\b(?:HTML|CSS|React|Angular|Vue|Node\.js|Express|Django|Flask)\b',
        r'\b(?:SQL|MySQL|PostgreSQL|MongoDB|SQLite|Oracle|Redis)\b',
        r'\b(?:Git|Docker|Kubernetes|AWS|Azure|GCP|Jenkins|CI/CD)\b',
        r'\b(?:Machine Learning|AI|Data Science|Analytics|TensorFlow|PyTorch)\b',
        r'\b(?:Project Management|Agile|Scrum|Leadership|Communication)\b',
    ]
    skills = []
    for pattern in skill_patterns:
        for match in re.finditer(pattern, cv_text, re.IGNORECASE):
            skill = match.group().strip()
            if skill not in skills:
                skills.append(skill)
    return {
        "current_skills": skills,
        "skill_categories": {"technical": skills},
        "experience_level": "unknown",
        "learning_recommendations": ["Based on your skills, consider learning complementary technologies"],
        "career_paths": ["Continue developing in your current domain"]
    }

# Analysis with Gemini

def analyze_skills_with_gemini(cv_text, job_description=None):
    if not GEMINI_API_KEY:
        return extract_skills_fallback(cv_text)
=======

try:
    from auth import init_auth, User
    from user_data import get_status_counts
except ImportError as e:
    print(f"Warning: Could not import auth system: {e}")
    # Create fallback classes
    class User:
        pass
    def init_auth(app, url_func, stats_func):
        from flask_sqlalchemy import SQLAlchemy
        return SQLAlchemy(app)
    def get_status_counts(user_id):
        return {'total': 0, 'watching': 0, 'completed': 0, 'on_hold': 0, 'dropped': 0, 'plan_to_watch': 0}

# Gemini API configuration
GEMINI_API_KEY = os.environ.get('GEMINI_API_KEY')
GEMINI_API_URL = "https://generativelanguage.googleapis.com/v1/models/gemini-2.0-flash:generateContent"

def analyze_skills_with_gemini(cv_text, job_description=None):
    """Use Gemini API to analyze CV and optionally match against job description"""
    if not GEMINI_API_KEY:
        print("Warning: GEMINI_API_KEY not set, using fallback skill extraction")
        return extract_skills_fallback(cv_text)
    
    # Create the prompt based on whether we have a job description
>>>>>>> d0404736
    if job_description and job_description.strip():
        prompt = f"""
Analyze this CV and job description to extract skills and provide career guidance.

CV TEXT:
{cv_text[:3000]}

JOB DESCRIPTION:
{job_description[:2000]}

Please provide a JSON response with:
1. "current_skills": Array of technical and professional skills found in the CV
2. "job_requirements": Array of skills/requirements from the job description
3. "skill_gaps": Array of skills needed for the job but missing from CV
4. "matching_skills": Array of skills that match between CV and job
5. "learning_recommendations": Array of specific courses/skills to focus on
6. "career_advice": Brief advice on how to bridge the gap
7. "skill_categories": Object categorizing skills (e.g. "programming": [...], "data": [...])
8. "experience_level": Estimated experience level (entry/mid/senior)

Focus on technical skills, programming languages, frameworks, tools, certifications, and professional competencies.
Return only valid JSON without markdown formatting.
"""
    else:
        prompt = f"""
Analyze this CV to extract skills and provide learning recommendations.

CV TEXT:
{cv_text[:4000]}

Please provide a JSON response with:
1. "current_skills": Array of technical and professional skills found in the CV
2. "skill_categories": Object categorizing skills (e.g. "programming": [...], "data": [...], "management": [...])
3. "experience_level": Estimated experience level (entry/mid/senior)
4. "learning_recommendations": Array of suggested areas for skill development
5. "career_paths": Array of potential career directions based on current skills

Focus on technical skills, programming languages, frameworks, tools, certifications, and professional competencies.
Return only valid JSON without markdown formatting.
"""
<<<<<<< HEAD
    headers = {"Content-Type": "application/json"}
    data = {
        "contents": [{"parts": [{"text": prompt}]}],
        "generationConfig": {"temperature": 0.3, "maxOutputTokens": 2000, "topP": 0.8}
    }
    try:
        response = requests.post(f"{GEMINI_API_URL}?key={GEMINI_API_KEY}", headers=headers, json=data, timeout=30)
        response.raise_for_status()
        candidates = response.json().get('candidates', [])
        if not candidates:
            return extract_skills_fallback(cv_text)
        text_content = candidates[0]['content']['parts'][0]['text'].strip()
        json_match = re.search(r'```json\s*(\{.*?\})\s*```', text_content, re.DOTALL) or re.search(r'\{.*\}', text_content, re.DOTALL)
        json_str = (json_match.group(1) if json_match else text_content)
        result = json.loads(json_str)
        if isinstance(result, dict) and 'current_skills' in result:
            return result
        return extract_skills_fallback(cv_text)
    except Exception:
        return extract_skills_fallback(cv_text)

# Flask app factory
def create_app(config_name=None):
    global is_production
=======
    
    try:
        headers = {"Content-Type": "application/json"}
        data = {
            "contents": [{"parts": [{"text": prompt}]}],
            "generationConfig": {
                "temperature": 0.3,
                "maxOutputTokens": 2000,
                "topP": 0.8
            }
        }
        
        url = f"{GEMINI_API_URL}?key={GEMINI_API_KEY}"
        response = requests.post(url, headers=headers, json=data, timeout=30)
        
        if response.status_code == 200:
            response_json = response.json()
            if 'candidates' in response_json and len(response_json['candidates']) > 0:
                text_content = response_json['candidates'][0]['content']['parts'][0]['text']
                
                # Try to extract JSON from the response
                try:
                    # Remove any markdown formatting
                    text_content = text_content.strip()
                    
                    # Find JSON in the response
                    json_match = re.search(r'```json\s*(.*?)\s*```', text_content, re.DOTALL)
                    if json_match:
                        json_str = json_match.group(1)
                    else:
                        # Try to find JSON without code blocks
                        json_match = re.search(r'\{.*\}', text_content, re.DOTALL)
                        if json_match:
                            json_str = json_match.group(0)
                        else:
                            json_str = text_content
                    
                    result = json.loads(json_str)
                    
                    # Validate the result
                    if isinstance(result, dict) and 'current_skills' in result:
                        return result
                    else:
                        print(f"Invalid result structure from Gemini API")
                        return extract_skills_fallback(cv_text)
                        
                except json.JSONDecodeError as e:
                    print(f"Failed to parse JSON from Gemini response: {e}")
                    print(f"Response content: {text_content}")
                    return extract_skills_fallback(cv_text)
        else:
            print(f"Gemini API error: {response.status_code} - {response.text}")
            return extract_skills_fallback(cv_text)
            
    except Exception as e:
        print(f"Error calling Gemini API: {e}")
        return extract_skills_fallback(cv_text)

def extract_skills_fallback(cv_text):
    """Fallback skill extraction when Gemini API is not available"""
    # Basic skill patterns
    skill_patterns = [
        r'\b(?:Python|Java|JavaScript|C\+\+|C#|PHP|Ruby|Swift|Kotlin|Go|Rust)\b',
        r'\b(?:HTML|CSS|React|Angular|Vue|Node\.js|Express|Django|Flask)\b',
        r'\b(?:SQL|MySQL|PostgreSQL|MongoDB|SQLite|Oracle|Redis)\b',
        r'\b(?:Git|Docker|Kubernetes|AWS|Azure|GCP|Jenkins|CI/CD)\b',
        r'\b(?:Machine Learning|AI|Data Science|Analytics|TensorFlow|PyTorch)\b',
        r'\b(?:Project Management|Agile|Scrum|Leadership|Communication)\b',
    ]
    
    skills = []
    for pattern in skill_patterns:
        matches = re.finditer(pattern, cv_text, re.IGNORECASE)
        for match in matches:
            skill = match.group().strip()
            if skill not in skills:
                skills.append(skill)
    
    return {
        "current_skills": skills,
        "skill_categories": {"technical": skills},
        "experience_level": "unknown",
        "learning_recommendations": ["Based on your skills, consider learning complementary technologies"],
        "career_paths": ["Continue developing in your current domain"]
    }

def create_app(config_name=None):
    """Create and configure the Flask application"""
    global is_production

>>>>>>> d0404736
    if config_name == 'production':
        is_production = True
    elif config_name is not None:
        is_production = False

    app = Flask(__name__)
<<<<<<< HEAD
    skillstown_template_dir = os.path.join(os.path.dirname(__file__), 'templates')
    animewatchlist_template_dir = os.path.join(animewatchlist_path, 'templates')
    app.jinja_loader = ChoiceLoader([FileSystemLoader(skillstown_template_dir), FileSystemLoader(animewatchlist_template_dir)])
    app.config.update({
        'SECRET_KEY': os.environ.get('SECRET_KEY', 'dev-secret-key-change'),
        'UPLOAD_FOLDER': os.path.join(os.path.dirname(__file__), 'uploads'),
        'SQLALCHEMY_TRACK_MODIFICATIONS': False,
        'MAX_CONTENT_LENGTH': 10 * 1024 * 1024,
    })
    database_url = os.environ.get('DATABASE_URL')
    if database_url and database_url.startswith('postgres://'):
        database_url = database_url.replace('postgres://', 'postgresql://')
    app.config['SQLALCHEMY_DATABASE_URI'] = database_url or 'sqlite:///skillstown.db'
=======

    # Configure the Jinja2 loader
    skillstown_template_dir = os.path.join(os.path.dirname(__file__), 'templates')
    
    # Only add animewatchlist templates if the path exists
    loaders = [FileSystemLoader(skillstown_template_dir)]
    if os.path.exists(animewatchlist_path):
        animewatchlist_template_dir = os.path.join(animewatchlist_path, 'templates')
        if os.path.exists(animewatchlist_template_dir):
            loaders.append(FileSystemLoader(animewatchlist_template_dir))
    
    app.jinja_loader = ChoiceLoader(loaders)

    # Configure the app
    app.config['SECRET_KEY'] = os.environ.get('SECRET_KEY', 'dev-secret-key-change-in-production')
    app.config['UPLOAD_FOLDER'] = os.path.join(os.path.dirname(__file__), 'uploads')
    
    # Database configuration
    database_url = os.environ.get('DATABASE_URL')
    if database_url:
        # Fix postgres:// to postgresql:// for SQLAlchemy
        if database_url.startswith('postgres://'):
            database_url = database_url.replace('postgres://', 'postgresql://')
        app.config['SQLALCHEMY_DATABASE_URI'] = database_url
    else:
        app.config['SQLALCHEMY_DATABASE_URI'] = 'sqlite:///skillstown.db'
    
    app.config['SQLALCHEMY_TRACK_MODIFICATIONS'] = False

    # Add file upload size limit
    app.config['MAX_CONTENT_LENGTH'] = 10 * 1024 * 1024  # 10MB limit

    # Set up static folder for production
>>>>>>> d0404736
    if is_production:
        app.static_url_path = '/skillstown/static'

    @app.context_processor
    def inject_template_vars():
        return {'current_year': datetime.datetime.now().year, 'get_url_for': get_url_for}

<<<<<<< HEAD
    # Initialize auth and migrations
    db = init_auth(app, get_url_for, lambda uid: get_skillstown_stats(uid))
    Migrate(app, db)
=======
    # Function to get SkillsTown user statistics
    def get_skillstown_stats(user_id):
        """Get user statistics for SkillsTown courses"""
        try:
            total = UserCourse.query.filter_by(user_id=user_id).count()
            enrolled = UserCourse.query.filter_by(user_id=user_id, status='enrolled').count()
            in_progress = UserCourse.query.filter_by(user_id=user_id, status='in_progress').count()
            completed = UserCourse.query.filter_by(user_id=user_id, status='completed').count()
            
            return {
                'total': total,
                'enrolled': enrolled,
                'in_progress': in_progress,
                'completed': completed,
                'completion_percentage': (completed / total * 100) if total > 0 else 0
            }
        except:
            return {
                'total': 0,
                'enrolled': 0,
                'in_progress': 0,
                'completed': 0,
                'completion_percentage': 0
            }
    
    # Initialize auth with skillstown-specific functions
    db = init_auth(app, get_url_for, lambda user_id: get_skillstown_stats(user_id))
    Migrate(app, db)

    # Create base tables
>>>>>>> d0404736
    with app.app_context():
        try:
            db.create_all()
        except Exception as e:
            print(f"Warning: Could not create base tables: {e}")

    # Define models (omitted for brevity, assume same as original but updated)
    class SkillsTownCourse(db.Model):
        __tablename__ = 'skillstown_courses'
        id = db.Column(db.Integer, primary_key=True)
        category = db.Column(db.String(100), nullable=False)
        name = db.Column(db.String(255), nullable=False)
        description = db.Column(db.Text)
        url = db.Column(db.String(500))
        provider = db.Column(db.String(100), default='SkillsTown')
        skills_taught = db.Column(db.Text)
        difficulty_level = db.Column(db.String(20))
        duration = db.Column(db.String(50))
        keywords = db.Column(db.Text)
        created_at = db.Column(db.DateTime, default=db.func.current_timestamp())

    class UserCourse(db.Model):
        __tablename__ = 'skillstown_user_courses'
        id = db.Column(db.Integer, primary_key=True)
<<<<<<< HEAD
        user_id = db.Column(db.Integer, nullable=False)
=======
        user_id = db.Column(db.Integer, nullable=False)  # Remove foreign key constraint
>>>>>>> d0404736
        category = db.Column(db.String(100), nullable=False)
        course_name = db.Column(db.String(255), nullable=False)
        status = db.Column(db.String(50), default='enrolled')
        created_at = db.Column(db.DateTime, default=db.func.current_timestamp())
<<<<<<< HEAD
        __table_args__ = (db.UniqueConstraint('user_id', 'course_name', name='skillstown_user_course_unique'),)
=======
        
        __table_args__ = (
            db.UniqueConstraint('user_id', 'course_name', name='skillstown_user_course_unique'),
        )
>>>>>>> d0404736

    class UserProfile(db.Model):
        __tablename__ = 'skillstown_user_profiles'
        id = db.Column(db.Integer, primary_key=True)
<<<<<<< HEAD
        user_id = db.Column(db.Integer, nullable=False)
=======
        user_id = db.Column(db.Integer, nullable=False)  # Remove foreign key constraint
>>>>>>> d0404736
        cv_text = db.Column(db.Text)
        job_description = db.Column(db.Text)
        skills = db.Column(db.Text)
        skill_analysis = db.Column(db.Text)
        uploaded_at = db.Column(db.DateTime, default=db.func.current_timestamp())

    with app.app_context():
        try:
            db.create_all()
        except Exception as e:
            print(f"Warning: Could not create SkillsTown tables: {e}")

<<<<<<< HEAD
    # Helper functions (load/search, allowed_file, extract_text_from_pdf)
=======
    # Course service functions
>>>>>>> d0404736
    COURSE_CATALOG_PATH = os.path.join(os.path.dirname(__file__), 'static', 'data', 'course_catalog.json')

    def load_course_catalog():
        try:
            with open(COURSE_CATALOG_PATH, 'r', encoding='utf-8') as f:
                return json.load(f)
<<<<<<< HEAD
        except:
=======
        except FileNotFoundError:
            print(f"Course catalog not found at {COURSE_CATALOG_PATH}")
            return {"categories": []}
        except json.JSONDecodeError as e:
            print(f"Error parsing course catalog: {e}")
>>>>>>> d0404736
            return {"categories": []}

    def calculate_relevance_score(query, title, description):
        score = 0
        for word in query.split():
            if word in title.lower(): score += 3
            elif word in description.lower(): score += 1
        return score

    def search_courses(query, catalog=None):
        if not catalog: catalog = load_course_catalog()
        q = query.lower().strip()
        results = []
        for cat in catalog.get('categories', []):
            for c in cat.get('courses', []):
                score = calculate_relevance_score(q, c['name'], c.get('description', ''))
                if score > 0:
                    results.append({'category': cat['name'], 'course': c['name'], 'description': c.get('description', ''), 'relevance_score': score})
        return sorted(results, key=lambda x: x['relevance_score'], reverse=True)

    def allowed_file(filename):
        return '.' in filename and filename.rsplit('.', 1)[1].lower() == 'pdf'

    def extract_text_from_pdf(file_path):
        text = ''
        with open(file_path, 'rb') as f:
            reader = PyPDF2.PdfReader(f)
            for page in reader.pages:
                try:
                    text += page.extract_text() or ''
                except:
                    continue
        return text.strip()

    # Stats
    def get_skillstown_stats(user_id):
        try:
<<<<<<< HEAD
            total = UserCourse.query.filter_by(user_id=user_id).count()
            completed = UserCourse.query.filter_by(user_id=user_id, status='completed').count()
            return {'total': total, 'enrolled': total, 'in_progress': 0, 'completed': completed,
                    'completion_percentage': (completed/total*100) if total else 0}
        except:
            return {'total':0,'enrolled':0,'in_progress':0,'completed':0,'completion_percentage':0}

    # Routes (index, search, assessment, upload_cv, cv_analysis, my_courses, enroll, update_course_status, profile, about, health)
    @app.route('/')
    def index():
        categories = load_course_catalog().get('categories', [])[:6]
=======
            with open(file_path, 'rb') as file:
                pdf_reader = PyPDF2.PdfReader(file)
                for page in pdf_reader.pages:
                    try:
                        text += page.extract_text() + "\n"
                    except Exception as e:
                        print(f"Warning: Could not extract text from page: {e}")
                        continue
        except Exception as e:
            raise Exception(f"Error reading PDF: {str(e)}")
        return text.strip()
    
    # Error handlers
    @app.errorhandler(404)
    def not_found_error(error):
        return render_template('errors/404.html'), 404

    @app.errorhandler(500)
    def internal_error(error):
        db.session.rollback()
        return render_template('errors/500.html'), 500

    @app.errorhandler(413)
    def too_large(error):
        return render_template('errors/413.html'), 413

    # Security headers
    @app.after_request
    def after_request(response):
        response.headers['X-Content-Type-Options'] = 'nosniff'
        response.headers['X-Frame-Options'] = 'DENY'
        response.headers['X-XSS-Protection'] = '1; mode=block'
        if request.is_secure:
            response.headers['Strict-Transport-Security'] = 'max-age=31536000; includeSubDomains'
        return response

    # Health check endpoint
    @app.route("/health")
    def health_check():
        try:
            # Test database connection
            db.session.execute(text('SELECT 1'))
            return jsonify({
                'status': 'healthy',
                'timestamp': datetime.datetime.utcnow().isoformat(),
                'database': 'connected'
            }), 200
        except Exception as e:
            return jsonify({
                'status': 'unhealthy',
                'timestamp': datetime.datetime.utcnow().isoformat(),
                'database': 'disconnected',
                'error': str(e)
            }), 500
    
    # Routes
    @app.route("/")
    def index():
        """Main SkillsTown index page"""
        catalog = load_course_catalog()
        categories = catalog.get("categories", [])[:6]
        
>>>>>>> d0404736
        return render_template('index.html', categories=categories, get_url_for=get_url_for)

    @app.route('/search')
    def search():
        query = request.args.get('query','').strip()
        return render_template('courses/search.html', query=query,
                               results=search_courses(query) if query else [],
                               get_url_for=get_url_for)

    @app.route('/assessment')
    @login_required
    def assessment():
        return render_template('assessment/assessment.html', get_url_for=get_url_for)

    @app.route('/upload-cv', methods=['GET','POST'])
    @login_required
    def upload_cv():
<<<<<<< HEAD
        if request.method == 'GET':
            return redirect(url_for('assessment'))
        if 'cv_file' not in request.files:
            flash('No file selected.', 'danger')
            return redirect(url_for('assessment'))
        file = request.files['cv_file']
        job_description = request.form.get('job_description','').strip()
        if not file or file.filename == '' or not allowed_file(file.filename):
            flash('Please upload a PDF file.', 'danger')
            return redirect(url_for('assessment'))
        filename = secure_filename(file.filename)
        os.makedirs(app.config['UPLOAD_FOLDER'], exist_ok=True)
        filepath = os.path.join(app.config['UPLOAD_FOLDER'], filename)
        try:
            file.save(filepath)
            cv_text = extract_text_from_pdf(filepath)
            if not cv_text:
                raise ValueError('No readable text in PDF')
            analysis = analyze_skills_with_gemini(cv_text, job_description)
            skills = analysis.get('current_skills', [])
            profile = UserProfile.query.filter_by(user_id=current_user.id).first()
            if profile:
                profile.cv_text = cv_text
                profile.job_description = job_description
                profile.skills = json.dumps(skills)
                profile.skill_analysis = json.dumps(analysis)
                profile.uploaded_at = datetime.datetime.utcnow()
            else:
                profile = UserProfile(user_id=current_user.id, cv_text=cv_text,
                                      job_description=job_description,
                                      skills=json.dumps(skills),
                                      skill_analysis=json.dumps(analysis))
                db.session.add(profile)
            db.session.commit()
            flash('CV uploaded and analyzed successfully!' +
                  (' Job description included.' if job_description else ''), 'success')
            return redirect(url_for('cv_analysis'))
        except Exception as e:
            db.session.rollback()
            flash(f'Error processing CV: {e}', 'danger')
            return redirect(url_for('assessment'))
        finally:
            if os.path.exists(filepath): os.remove(filepath)
=======
        """Handle CV upload and analysis with optional job description"""
        if request.method == 'POST':
            # Check if file was uploaded
            if 'cv_file' not in request.files:
                flash('No file selected.', 'danger')
                return redirect(request.url)
            
            file = request.files['cv_file']
            job_description = request.form.get('job_description', '').strip()
            
            if file.filename == '':
                flash('No file selected.', 'danger')
                return redirect(request.url)
            
            if file and allowed_file(file.filename):
                filename = secure_filename(file.filename)
                filepath = os.path.join(app.config['UPLOAD_FOLDER'], filename)
                
                # Ensure upload directory exists
                os.makedirs(app.config['UPLOAD_FOLDER'], exist_ok=True)
                
                try:
                    # Save the uploaded file
                    file.save(filepath)
                    
                    # Extract text from PDF
                    cv_text = extract_text_from_pdf(filepath)
                    
                    if not cv_text.strip():
                        raise Exception("No text could be extracted from the PDF. Please ensure the PDF contains readable text.")
                    
                    # Analyze with Gemini API
                    analysis_result = analyze_skills_with_gemini(cv_text, job_description)
                    
                    # Extract skills for backward compatibility
                    skills = analysis_result.get('current_skills', [])
                    
                    # Save or update user profile
                    try:
                        profile = UserProfile.query.filter_by(user_id=current_user.id).first()
                        if profile:
                            profile.cv_text = cv_text
                            profile.job_description = job_description
                            profile.skills = json.dumps(skills)
                            profile.skill_analysis = json.dumps(analysis_result)
                            profile.uploaded_at = datetime.datetime.utcnow()
                        else:
                            profile = UserProfile(
                                user_id=current_user.id,
                                cv_text=cv_text,
                                job_description=job_description,
                                skills=json.dumps(skills),
                                skill_analysis=json.dumps(analysis_result)
                            )
                            db.session.add(profile)
                        
                        db.session.commit()
                    except Exception as e:
                        print(f"Database error: {e}")
                        db.session.rollback()
                    
                    # Clean up uploaded file
                    if os.path.exists(filepath):
                        os.remove(filepath)
                    
                    success_msg = 'CV uploaded and analyzed successfully!'
                    if job_description:
                        success_msg += ' Job description analysis included.'
                    flash(success_msg, 'success')
                    return redirect(url_for('cv_analysis'))
                    
                except Exception as e:
                    print(f"Error processing CV: {e}")
                    # Clean up file if it exists
                    if os.path.exists(filepath):
                        os.remove(filepath)
                    flash(f'Error processing CV: {str(e)}', 'danger')
                    return render_template('assessment/assessment.html', get_url_for=get_url_for)
            else:
                flash('Please upload a PDF file.', 'danger')
        
        return render_template('assessment/assessment.html', get_url_for=get_url_for)
>>>>>>> d0404736

    @app.route('/cv-analysis')
    @login_required
    def cv_analysis():
<<<<<<< HEAD
        profile = UserProfile.query.filter_by(user_id=current_user.id).first()
        if not profile:
            flash('Please upload your CV first.', 'info')
            return redirect(url_for('upload_cv'))
        skills = json.loads(profile.skills or '[]')
        analysis = json.loads(profile.skill_analysis or '{}')
        skills_text = ' '.join(skills).lower()
        return render_template('assessment/results.html', profile=profile,
                               skills=skills, full_analysis=analysis,
                               has_programming_skills=bool(re.search(r'(python|java|javascript)', skills_text)),
                               has_data_skills=bool(re.search(r'(python|data|sql)', skills_text)),
                               has_web_skills=bool(re.search(r'(html|css|javascript|react)', skills_text)),
                               has_devops_skills=bool(re.search(r'(aws|docker|git)', skills_text)),
                               get_url_for=get_url_for)

    @app.route('/my-courses')
    @login_required
    def my_courses():
        courses = UserCourse.query.filter_by(user_id=current_user.id).order_by(UserCourse.created_at.desc()).all()
        return render_template('courses/my_courses.html', courses=courses,
                               stats=get_skillstown_stats(current_user.id), get_url_for=get_url_for)

    @app.route('/enroll-course', methods=['POST'])
=======
        """Show CV analysis results with enhanced job matching"""
        try:
            profile = UserProfile.query.filter_by(user_id=current_user.id).first()
        except:
            profile = None
        
        if not profile:
            flash('Please upload your CV first.', 'info')
            return redirect(url_for('upload_cv'))
        
        try:
            skills = json.loads(profile.skills) if profile.skills else []
            full_analysis = json.loads(profile.skill_analysis) if profile.skill_analysis else {}
        except:
            skills = []
            full_analysis = {}

        # Enhanced skill matching for categories
        skills_text = " ".join(skills).lower()

        has_programming_skills = bool(re.search(r'(python|java|javascript)', skills_text, re.IGNORECASE))
        has_data_skills = bool(re.search(r'(python|data|sql)', skills_text, re.IGNORECASE))
        has_web_skills = bool(re.search(r'(html|css|javascript|react)', skills_text, re.IGNORECASE))
        has_devops_skills = bool(re.search(r'(aws|docker|git)', skills_text, re.IGNORECASE))
        
        return render_template('assessment/results.html',
                             profile=profile,
                             skills=skills,
                             full_analysis=full_analysis,
                             has_programming_skills=has_programming_skills,
                             has_data_skills=has_data_skills,
                             has_web_skills=has_web_skills,
                             has_devops_skills=has_devops_skills,
                             get_url_for=get_url_for)

    @app.route("/my-courses")
    @login_required
    def my_courses():
        """User's enrolled courses"""
        try:
            courses = UserCourse.query.filter_by(user_id=current_user.id).order_by(UserCourse.created_at.desc()).all()
            stats = get_skillstown_stats(current_user.id)
        except:
            courses = []
            stats = {'total': 0, 'enrolled': 0, 'in_progress': 0, 'completed': 0, 'completion_percentage': 0}
        
        return render_template('courses/my_courses.html', 
                             courses=courses,
                             stats=stats,
                             get_url_for=get_url_for)

    @app.route("/enroll-course", methods=['POST'])
>>>>>>> d0404736
    @login_required
    def enroll_course():
        category = request.form.get('category')
        course_name = request.form.get('course')
        if not category or not course_name:
<<<<<<< HEAD
            return jsonify(success=False, message='Missing course information')
        existing = UserCourse.query.filter_by(user_id=current_user.id, course_name=course_name).first()
        if existing:
            return jsonify(success=True, message=f'Already enrolled in {course_name}')
        course = UserCourse(user_id=current_user.id, category=category, course_name=course_name)
        db.session.add(course)
        db.session.commit()
        return jsonify(success=True, message=f'Successfully enrolled in {course_name}!')
=======
            return jsonify({'success': False, 'message': 'Missing course information'})
        
        try:
            # Check if already enrolled
            existing = UserCourse.query.filter_by(
                user_id=current_user.id,
                course_name=course_name
            ).first()
            
            if existing:
                return jsonify({'success': True, 'message': f'Already enrolled in {course_name}'})
            
            # Enroll
            course = UserCourse(
                user_id=current_user.id,
                category=category,
                course_name=course_name
            )
            db.session.add(course)
            db.session.commit()
            
            return jsonify({'success': True, 'message': f'Successfully enrolled in {course_name}!'})
        except Exception as e:
            print(f"Enrollment error: {e}")
            db.session.rollback()
            return jsonify({'success': False, 'message': 'Error enrolling in course'})
>>>>>>> d0404736

    @app.route('/update-course-status/<int:course_id>', methods=['POST'])
    @login_required
    def update_course_status(course_id):
        status = request.form.get('status')
<<<<<<< HEAD
        course = UserCourse.query.filter_by(id=course_id, user_id=current_user.id).first()
        if not course:
            flash('Course not found', 'error')
            return redirect(url_for('my_courses'))
        course.status = status
        db.session.commit()
        flash(f'Course status updated to {status}', 'success')
=======
        
        try:
            course = UserCourse.query.filter_by(
                id=course_id,
                user_id=current_user.id
            ).first()
            
            if not course:
                flash('Course not found', 'error')
                return redirect(url_for('my_courses'))
            
            course.status = status
            db.session.commit()
            
            flash(f'Course status updated to {status}', 'success')
        except Exception as e:
            print(f"Status update error: {e}")
            db.session.rollback()
            flash('Error updating course status', 'error')
            
>>>>>>> d0404736
        return redirect(url_for('my_courses'))

    @app.route('/profile')
    @login_required
    def skillstown_user_profile():
<<<<<<< HEAD
        recent = UserCourse.query.filter_by(user_id=current_user.id).order_by(UserCourse.created_at.desc()).limit(5).all()
        return render_template('profile.html', stats=get_skillstown_stats(current_user.id),
                               recent_courses=recent, get_url_for=get_url_for)

    @app.route('/about')
=======
        """User profile page"""
        stats = get_skillstown_stats(current_user.id)
        try:
            recent_courses = UserCourse.query.filter_by(user_id=current_user.id).order_by(UserCourse.created_at.desc()).limit(5).all()
        except:
            recent_courses = []
        
        return render_template('profile.html', 
                             stats=stats,
                             recent_courses=recent_courses,
                             get_url_for=get_url_for)

    @app.route("/about")
>>>>>>> d0404736
    def about():
        return render_template('about.html', get_url_for=get_url_for)

<<<<<<< HEAD
    @app.route('/admin/reset-skillstown-tables', methods=['POST'])
=======
    @app.route("/debug/create_tables")
    def create_tables_debug():
        """Manual route to create database tables."""
        try:
            with app.app_context():
                db.create_all()
                    
            flash("Database tables created successfully!")
        except Exception as e:
            flash(f"Error creating tables: {e}")
        return redirect(url_for('index'))

    @app.route("/admin/reset-skillstown-tables", methods=['POST'])
>>>>>>> d0404736
    @login_required
    def reset_skillstown_tables_route():
        if current_user.email != 'bentakaki7@gmail.com':
            flash('You are not authorized to perform this action.', 'danger')
            return redirect(get_url_for('skillstown_user_profile'))
        try:
<<<<<<< HEAD
            for cmd in [
=======
            drop_commands = [
>>>>>>> d0404736
                "DROP TABLE IF EXISTS skillstown_user_courses CASCADE;",
                "DROP TABLE IF EXISTS skillstown_user_profiles CASCADE;",
                "DROP TABLE IF EXISTS skillstown_courses CASCADE;"
            ]:
                db.session.execute(text(cmd))
            db.session.commit()
<<<<<<< HEAD
            flash('SkillsTown tables have been reset successfully!', 'success')
        except Exception as e:
            db.session.rollback()
            flash(f'Error resetting tables: {e}', 'danger')
=======
            db.create_all() 
            
            flash('SkillsTown tables have been reset successfully!', 'success')
        except Exception as e:
            db.session.rollback()
            flash(f'Error resetting tables: {str(e)}', 'danger')
            current_app.logger.error(f"Error resetting tables: {e}")

>>>>>>> d0404736
        return redirect(get_url_for('skillstown_user_profile'))

    @app.route('/health')
    def health_check():
        try:
            db.session.execute(text('SELECT 1'))
            return jsonify(status='healthy', timestamp=datetime.datetime.utcnow().isoformat(), database='connected'), 200
        except Exception as e:
            return jsonify(status='unhealthy', timestamp=datetime.datetime.utcnow().isoformat(), database='disconnected', error=str(e)), 500

<<<<<<< HEAD
    return app

=======
>>>>>>> d0404736
if __name__ == '__main__':
    app = create_app()
    app.run(debug=True)<|MERGE_RESOLUTION|>--- conflicted
+++ resolved
@@ -4,19 +4,11 @@
 import re
 import sys
 import PyPDF2
-<<<<<<< HEAD
-import requests  # ADDED - Missing import
-from flask import Flask, render_template, request, redirect, url_for, flash, jsonify, current_app
-from flask_login import login_required, current_user
-from werkzeug.utils import secure_filename
-from sqlalchemy import text
-=======
 import requests
 from flask import Flask, render_template, request, redirect, url_for, flash, jsonify, current_app
 from flask_login import login_required, current_user
 from werkzeug.utils import secure_filename
 from sqlalchemy import inspect, text
->>>>>>> d0404736
 from jinja2 import ChoiceLoader, FileSystemLoader
 from flask_migrate import Migrate
 
@@ -36,41 +28,6 @@
 # Import and initialize auth system from animewatchlist
 animewatchlist_path = os.path.join(os.path.dirname(os.path.dirname(__file__)), 'animewatchlist')
 sys.path.insert(0, animewatchlist_path)
-<<<<<<< HEAD
-from auth import init_auth, User
-from user_data import get_status_counts
-
-# Fallback skill extraction
-
-def extract_skills_fallback(cv_text):
-    skill_patterns = [
-        r'\b(?:Python|Java|JavaScript|C\+\+|C#|PHP|Ruby|Swift|Kotlin|Go|Rust)\b',
-        r'\b(?:HTML|CSS|React|Angular|Vue|Node\.js|Express|Django|Flask)\b',
-        r'\b(?:SQL|MySQL|PostgreSQL|MongoDB|SQLite|Oracle|Redis)\b',
-        r'\b(?:Git|Docker|Kubernetes|AWS|Azure|GCP|Jenkins|CI/CD)\b',
-        r'\b(?:Machine Learning|AI|Data Science|Analytics|TensorFlow|PyTorch)\b',
-        r'\b(?:Project Management|Agile|Scrum|Leadership|Communication)\b',
-    ]
-    skills = []
-    for pattern in skill_patterns:
-        for match in re.finditer(pattern, cv_text, re.IGNORECASE):
-            skill = match.group().strip()
-            if skill not in skills:
-                skills.append(skill)
-    return {
-        "current_skills": skills,
-        "skill_categories": {"technical": skills},
-        "experience_level": "unknown",
-        "learning_recommendations": ["Based on your skills, consider learning complementary technologies"],
-        "career_paths": ["Continue developing in your current domain"]
-    }
-
-# Analysis with Gemini
-
-def analyze_skills_with_gemini(cv_text, job_description=None):
-    if not GEMINI_API_KEY:
-        return extract_skills_fallback(cv_text)
-=======
 
 try:
     from auth import init_auth, User
@@ -97,7 +54,6 @@
         return extract_skills_fallback(cv_text)
     
     # Create the prompt based on whether we have a job description
->>>>>>> d0404736
     if job_description and job_description.strip():
         prompt = f"""
 Analyze this CV and job description to extract skills and provide career guidance.
@@ -138,32 +94,6 @@
 Focus on technical skills, programming languages, frameworks, tools, certifications, and professional competencies.
 Return only valid JSON without markdown formatting.
 """
-<<<<<<< HEAD
-    headers = {"Content-Type": "application/json"}
-    data = {
-        "contents": [{"parts": [{"text": prompt}]}],
-        "generationConfig": {"temperature": 0.3, "maxOutputTokens": 2000, "topP": 0.8}
-    }
-    try:
-        response = requests.post(f"{GEMINI_API_URL}?key={GEMINI_API_KEY}", headers=headers, json=data, timeout=30)
-        response.raise_for_status()
-        candidates = response.json().get('candidates', [])
-        if not candidates:
-            return extract_skills_fallback(cv_text)
-        text_content = candidates[0]['content']['parts'][0]['text'].strip()
-        json_match = re.search(r'```json\s*(\{.*?\})\s*```', text_content, re.DOTALL) or re.search(r'\{.*\}', text_content, re.DOTALL)
-        json_str = (json_match.group(1) if json_match else text_content)
-        result = json.loads(json_str)
-        if isinstance(result, dict) and 'current_skills' in result:
-            return result
-        return extract_skills_fallback(cv_text)
-    except Exception:
-        return extract_skills_fallback(cv_text)
-
-# Flask app factory
-def create_app(config_name=None):
-    global is_production
-=======
     
     try:
         headers = {"Content-Type": "application/json"}
@@ -254,28 +184,12 @@
     """Create and configure the Flask application"""
     global is_production
 
->>>>>>> d0404736
     if config_name == 'production':
         is_production = True
     elif config_name is not None:
         is_production = False
 
     app = Flask(__name__)
-<<<<<<< HEAD
-    skillstown_template_dir = os.path.join(os.path.dirname(__file__), 'templates')
-    animewatchlist_template_dir = os.path.join(animewatchlist_path, 'templates')
-    app.jinja_loader = ChoiceLoader([FileSystemLoader(skillstown_template_dir), FileSystemLoader(animewatchlist_template_dir)])
-    app.config.update({
-        'SECRET_KEY': os.environ.get('SECRET_KEY', 'dev-secret-key-change'),
-        'UPLOAD_FOLDER': os.path.join(os.path.dirname(__file__), 'uploads'),
-        'SQLALCHEMY_TRACK_MODIFICATIONS': False,
-        'MAX_CONTENT_LENGTH': 10 * 1024 * 1024,
-    })
-    database_url = os.environ.get('DATABASE_URL')
-    if database_url and database_url.startswith('postgres://'):
-        database_url = database_url.replace('postgres://', 'postgresql://')
-    app.config['SQLALCHEMY_DATABASE_URI'] = database_url or 'sqlite:///skillstown.db'
-=======
 
     # Configure the Jinja2 loader
     skillstown_template_dir = os.path.join(os.path.dirname(__file__), 'templates')
@@ -309,7 +223,6 @@
     app.config['MAX_CONTENT_LENGTH'] = 10 * 1024 * 1024  # 10MB limit
 
     # Set up static folder for production
->>>>>>> d0404736
     if is_production:
         app.static_url_path = '/skillstown/static'
 
@@ -317,11 +230,6 @@
     def inject_template_vars():
         return {'current_year': datetime.datetime.now().year, 'get_url_for': get_url_for}
 
-<<<<<<< HEAD
-    # Initialize auth and migrations
-    db = init_auth(app, get_url_for, lambda uid: get_skillstown_stats(uid))
-    Migrate(app, db)
-=======
     # Function to get SkillsTown user statistics
     def get_skillstown_stats(user_id):
         """Get user statistics for SkillsTown courses"""
@@ -352,7 +260,6 @@
     Migrate(app, db)
 
     # Create base tables
->>>>>>> d0404736
     with app.app_context():
         try:
             db.create_all()
@@ -377,64 +284,45 @@
     class UserCourse(db.Model):
         __tablename__ = 'skillstown_user_courses'
         id = db.Column(db.Integer, primary_key=True)
-<<<<<<< HEAD
-        user_id = db.Column(db.Integer, nullable=False)
-=======
         user_id = db.Column(db.Integer, nullable=False)  # Remove foreign key constraint
->>>>>>> d0404736
         category = db.Column(db.String(100), nullable=False)
         course_name = db.Column(db.String(255), nullable=False)
         status = db.Column(db.String(50), default='enrolled')
         created_at = db.Column(db.DateTime, default=db.func.current_timestamp())
-<<<<<<< HEAD
-        __table_args__ = (db.UniqueConstraint('user_id', 'course_name', name='skillstown_user_course_unique'),)
-=======
         
         __table_args__ = (
             db.UniqueConstraint('user_id', 'course_name', name='skillstown_user_course_unique'),
         )
->>>>>>> d0404736
 
     class UserProfile(db.Model):
         __tablename__ = 'skillstown_user_profiles'
         id = db.Column(db.Integer, primary_key=True)
-<<<<<<< HEAD
-        user_id = db.Column(db.Integer, nullable=False)
-=======
         user_id = db.Column(db.Integer, nullable=False)  # Remove foreign key constraint
->>>>>>> d0404736
         cv_text = db.Column(db.Text)
         job_description = db.Column(db.Text)
         skills = db.Column(db.Text)
         skill_analysis = db.Column(db.Text)
         uploaded_at = db.Column(db.DateTime, default=db.func.current_timestamp())
 
+    # Create SkillsTown tables
     with app.app_context():
         try:
             db.create_all()
         except Exception as e:
             print(f"Warning: Could not create SkillsTown tables: {e}")
 
-<<<<<<< HEAD
-    # Helper functions (load/search, allowed_file, extract_text_from_pdf)
-=======
     # Course service functions
->>>>>>> d0404736
     COURSE_CATALOG_PATH = os.path.join(os.path.dirname(__file__), 'static', 'data', 'course_catalog.json')
 
     def load_course_catalog():
         try:
             with open(COURSE_CATALOG_PATH, 'r', encoding='utf-8') as f:
                 return json.load(f)
-<<<<<<< HEAD
-        except:
-=======
         except FileNotFoundError:
             print(f"Course catalog not found at {COURSE_CATALOG_PATH}")
             return {"categories": []}
         except json.JSONDecodeError as e:
             print(f"Error parsing course catalog: {e}")
->>>>>>> d0404736
             return {"categories": []}
 
     def calculate_relevance_score(query, title, description):
@@ -459,32 +347,8 @@
         return '.' in filename and filename.rsplit('.', 1)[1].lower() == 'pdf'
 
     def extract_text_from_pdf(file_path):
-        text = ''
-        with open(file_path, 'rb') as f:
-            reader = PyPDF2.PdfReader(f)
-            for page in reader.pages:
-                try:
-                    text += page.extract_text() or ''
-                except:
-                    continue
-        return text.strip()
-
-    # Stats
-    def get_skillstown_stats(user_id):
-        try:
-<<<<<<< HEAD
-            total = UserCourse.query.filter_by(user_id=user_id).count()
-            completed = UserCourse.query.filter_by(user_id=user_id, status='completed').count()
-            return {'total': total, 'enrolled': total, 'in_progress': 0, 'completed': completed,
-                    'completion_percentage': (completed/total*100) if total else 0}
-        except:
-            return {'total':0,'enrolled':0,'in_progress':0,'completed':0,'completion_percentage':0}
-
-    # Routes (index, search, assessment, upload_cv, cv_analysis, my_courses, enroll, update_course_status, profile, about, health)
-    @app.route('/')
-    def index():
-        categories = load_course_catalog().get('categories', [])[:6]
-=======
+        text = ""
+        try:
             with open(file_path, 'rb') as file:
                 pdf_reader = PyPDF2.PdfReader(file)
                 for page in pdf_reader.pages:
@@ -547,7 +411,6 @@
         catalog = load_course_catalog()
         categories = catalog.get("categories", [])[:6]
         
->>>>>>> d0404736
         return render_template('index.html', categories=categories, get_url_for=get_url_for)
 
     @app.route('/search')
@@ -565,51 +428,6 @@
     @app.route('/upload-cv', methods=['GET','POST'])
     @login_required
     def upload_cv():
-<<<<<<< HEAD
-        if request.method == 'GET':
-            return redirect(url_for('assessment'))
-        if 'cv_file' not in request.files:
-            flash('No file selected.', 'danger')
-            return redirect(url_for('assessment'))
-        file = request.files['cv_file']
-        job_description = request.form.get('job_description','').strip()
-        if not file or file.filename == '' or not allowed_file(file.filename):
-            flash('Please upload a PDF file.', 'danger')
-            return redirect(url_for('assessment'))
-        filename = secure_filename(file.filename)
-        os.makedirs(app.config['UPLOAD_FOLDER'], exist_ok=True)
-        filepath = os.path.join(app.config['UPLOAD_FOLDER'], filename)
-        try:
-            file.save(filepath)
-            cv_text = extract_text_from_pdf(filepath)
-            if not cv_text:
-                raise ValueError('No readable text in PDF')
-            analysis = analyze_skills_with_gemini(cv_text, job_description)
-            skills = analysis.get('current_skills', [])
-            profile = UserProfile.query.filter_by(user_id=current_user.id).first()
-            if profile:
-                profile.cv_text = cv_text
-                profile.job_description = job_description
-                profile.skills = json.dumps(skills)
-                profile.skill_analysis = json.dumps(analysis)
-                profile.uploaded_at = datetime.datetime.utcnow()
-            else:
-                profile = UserProfile(user_id=current_user.id, cv_text=cv_text,
-                                      job_description=job_description,
-                                      skills=json.dumps(skills),
-                                      skill_analysis=json.dumps(analysis))
-                db.session.add(profile)
-            db.session.commit()
-            flash('CV uploaded and analyzed successfully!' +
-                  (' Job description included.' if job_description else ''), 'success')
-            return redirect(url_for('cv_analysis'))
-        except Exception as e:
-            db.session.rollback()
-            flash(f'Error processing CV: {e}', 'danger')
-            return redirect(url_for('assessment'))
-        finally:
-            if os.path.exists(filepath): os.remove(filepath)
-=======
         """Handle CV upload and analysis with optional job description"""
         if request.method == 'POST':
             # Check if file was uploaded
@@ -692,36 +510,10 @@
                 flash('Please upload a PDF file.', 'danger')
         
         return render_template('assessment/assessment.html', get_url_for=get_url_for)
->>>>>>> d0404736
 
     @app.route('/cv-analysis')
     @login_required
     def cv_analysis():
-<<<<<<< HEAD
-        profile = UserProfile.query.filter_by(user_id=current_user.id).first()
-        if not profile:
-            flash('Please upload your CV first.', 'info')
-            return redirect(url_for('upload_cv'))
-        skills = json.loads(profile.skills or '[]')
-        analysis = json.loads(profile.skill_analysis or '{}')
-        skills_text = ' '.join(skills).lower()
-        return render_template('assessment/results.html', profile=profile,
-                               skills=skills, full_analysis=analysis,
-                               has_programming_skills=bool(re.search(r'(python|java|javascript)', skills_text)),
-                               has_data_skills=bool(re.search(r'(python|data|sql)', skills_text)),
-                               has_web_skills=bool(re.search(r'(html|css|javascript|react)', skills_text)),
-                               has_devops_skills=bool(re.search(r'(aws|docker|git)', skills_text)),
-                               get_url_for=get_url_for)
-
-    @app.route('/my-courses')
-    @login_required
-    def my_courses():
-        courses = UserCourse.query.filter_by(user_id=current_user.id).order_by(UserCourse.created_at.desc()).all()
-        return render_template('courses/my_courses.html', courses=courses,
-                               stats=get_skillstown_stats(current_user.id), get_url_for=get_url_for)
-
-    @app.route('/enroll-course', methods=['POST'])
-=======
         """Show CV analysis results with enhanced job matching"""
         try:
             profile = UserProfile.query.filter_by(user_id=current_user.id).first()
@@ -757,7 +549,7 @@
                              has_devops_skills=has_devops_skills,
                              get_url_for=get_url_for)
 
-    @app.route("/my-courses")
+    @app.route('/my-courses')
     @login_required
     def my_courses():
         """User's enrolled courses"""
@@ -773,23 +565,12 @@
                              stats=stats,
                              get_url_for=get_url_for)
 
-    @app.route("/enroll-course", methods=['POST'])
->>>>>>> d0404736
+    @app.route('/enroll-course', methods=['POST'])
     @login_required
     def enroll_course():
         category = request.form.get('category')
         course_name = request.form.get('course')
         if not category or not course_name:
-<<<<<<< HEAD
-            return jsonify(success=False, message='Missing course information')
-        existing = UserCourse.query.filter_by(user_id=current_user.id, course_name=course_name).first()
-        if existing:
-            return jsonify(success=True, message=f'Already enrolled in {course_name}')
-        course = UserCourse(user_id=current_user.id, category=category, course_name=course_name)
-        db.session.add(course)
-        db.session.commit()
-        return jsonify(success=True, message=f'Successfully enrolled in {course_name}!')
-=======
             return jsonify({'success': False, 'message': 'Missing course information'})
         
         try:
@@ -816,21 +597,11 @@
             print(f"Enrollment error: {e}")
             db.session.rollback()
             return jsonify({'success': False, 'message': 'Error enrolling in course'})
->>>>>>> d0404736
-
-    @app.route('/update-course-status/<int:course_id>', methods=['POST'])
+
+    @app.route("/update-course-status/<int:course_id>", methods=['POST'])
     @login_required
     def update_course_status(course_id):
         status = request.form.get('status')
-<<<<<<< HEAD
-        course = UserCourse.query.filter_by(id=course_id, user_id=current_user.id).first()
-        if not course:
-            flash('Course not found', 'error')
-            return redirect(url_for('my_courses'))
-        course.status = status
-        db.session.commit()
-        flash(f'Course status updated to {status}', 'success')
-=======
         
         try:
             course = UserCourse.query.filter_by(
@@ -851,19 +622,11 @@
             db.session.rollback()
             flash('Error updating course status', 'error')
             
->>>>>>> d0404736
         return redirect(url_for('my_courses'))
 
     @app.route('/profile')
     @login_required
     def skillstown_user_profile():
-<<<<<<< HEAD
-        recent = UserCourse.query.filter_by(user_id=current_user.id).order_by(UserCourse.created_at.desc()).limit(5).all()
-        return render_template('profile.html', stats=get_skillstown_stats(current_user.id),
-                               recent_courses=recent, get_url_for=get_url_for)
-
-    @app.route('/about')
-=======
         """User profile page"""
         stats = get_skillstown_stats(current_user.id)
         try:
@@ -876,14 +639,10 @@
                              recent_courses=recent_courses,
                              get_url_for=get_url_for)
 
-    @app.route("/about")
->>>>>>> d0404736
+    @app.route('/about')
     def about():
         return render_template('about.html', get_url_for=get_url_for)
 
-<<<<<<< HEAD
-    @app.route('/admin/reset-skillstown-tables', methods=['POST'])
-=======
     @app.route("/debug/create_tables")
     def create_tables_debug():
         """Manual route to create database tables."""
@@ -897,30 +656,19 @@
         return redirect(url_for('index'))
 
     @app.route("/admin/reset-skillstown-tables", methods=['POST'])
->>>>>>> d0404736
     @login_required
     def reset_skillstown_tables_route():
         if current_user.email != 'bentakaki7@gmail.com':
             flash('You are not authorized to perform this action.', 'danger')
             return redirect(get_url_for('skillstown_user_profile'))
         try:
-<<<<<<< HEAD
-            for cmd in [
-=======
             drop_commands = [
->>>>>>> d0404736
                 "DROP TABLE IF EXISTS skillstown_user_courses CASCADE;",
                 "DROP TABLE IF EXISTS skillstown_user_profiles CASCADE;",
                 "DROP TABLE IF EXISTS skillstown_courses CASCADE;"
             ]:
                 db.session.execute(text(cmd))
             db.session.commit()
-<<<<<<< HEAD
-            flash('SkillsTown tables have been reset successfully!', 'success')
-        except Exception as e:
-            db.session.rollback()
-            flash(f'Error resetting tables: {e}', 'danger')
-=======
             db.create_all() 
             
             flash('SkillsTown tables have been reset successfully!', 'success')
@@ -929,7 +677,6 @@
             flash(f'Error resetting tables: {str(e)}', 'danger')
             current_app.logger.error(f"Error resetting tables: {e}")
 
->>>>>>> d0404736
         return redirect(get_url_for('skillstown_user_profile'))
 
     @app.route('/health')
@@ -940,11 +687,8 @@
         except Exception as e:
             return jsonify(status='unhealthy', timestamp=datetime.datetime.utcnow().isoformat(), database='disconnected', error=str(e)), 500
 
-<<<<<<< HEAD
     return app
 
-=======
->>>>>>> d0404736
 if __name__ == '__main__':
     app = create_app()
     app.run(debug=True)